--- conflicted
+++ resolved
@@ -119,13 +119,7 @@
 BitshiftOperator: '>>' | '<<';
 
 IMAG: 'im';
-<<<<<<< HEAD
 ImaginaryLiteral: (DecimalIntegerLiteral | FloatLiteral) ' '* IMAG;
-
-Constant: ('pi' | 'π' | 'tau' | '𝜏' | 'euler' | 'ℇ');
-=======
-ImaginaryLiteral: (DecimalIntegerLiteral | FloatLiteral) IMAG;
->>>>>>> e7023ad1
 
 BinaryIntegerLiteral: ('0b' | '0B') ([01] '_'?)* [01];
 OctalIntegerLiteral: '0o' ([0-7] '_'?)* [0-7];
