/***** ANTLRv4  grammar for OpenQASM3.0. *****/

grammar qasm3;

/**** Parser grammar ****/

program
    : header (globalStatement | statement)*
    ;

header
    : version? include*
    ;

version
    : 'OPENQASM' ( Integer | RealNumber ) SEMICOLON
    ;

include
    : 'include' StringLiteral SEMICOLON
    ;

globalStatement
    : subroutineDefinition
    | kernelDeclaration
    | quantumGateDefinition
    | calibration
    | quantumDeclarationStatement  // qubits are declared globally
    | pragma
    ;

statement
    : expressionStatement
    | assignmentStatement
    | classicalDeclarationStatement
    | branchingStatement
    | loopStatement
    | endStatement
    | aliasStatement
    | quantumStatement
    ;

quantumDeclarationStatement : quantumDeclaration SEMICOLON ;

classicalDeclarationStatement
    : ( classicalDeclaration | constantDeclaration ) SEMICOLON
    ;

classicalAssignment
    : indexIdentifier assignmentOperator ( expression | indexIdentifier )
    ;

assignmentStatement : ( classicalAssignment | quantumMeasurementAssignment ) SEMICOLON ;

returnSignature
    : ARROW classicalType
    ;

/*** Types and Casting ***/

designator
    : LBRACKET expression RBRACKET
    ;

doubleDesignator
    : LBRACKET expression COMMA expression RBRACKET
    ;

identifierList
    : ( Identifier COMMA )* Identifier
    ;

association
    : COLON Identifier
    ;

/** Quantum Types **/
quantumType
    : 'qubit'
    | 'qreg'
    ;

quantumDeclaration
    : quantumType indexIdentifierList
    ;

quantumArgument
    : quantumType designator? association
    ;

quantumArgumentList
    : ( quantumArgument COMMA )* quantumArgument
    ;

/** Classical Types **/
bitType
    : 'bit'
    | 'creg'
    ;

singleDesignatorType
    : 'int'
    | 'uint'
    | 'float'
    | 'angle'
    ;

doubleDesignatorType
    : 'fixed'
    ;

noDesignatorType
    : 'bool'
    | timingType
    ;

classicalType
    : singleDesignatorType designator
    | doubleDesignatorType doubleDesignator
    | noDesignatorType
    | bitType designator?
    ;

constantDeclaration
    : 'const' equalsAssignmentList
    ;

// if multiple variables declared at once, either none are assigned or all are assigned
// prevents ambiguity w/ qubit arguments in subroutine calls
singleDesignatorDeclaration
    : singleDesignatorType designator ( identifierList | equalsAssignmentList )
    ;

doubleDesignatorDeclaration
    : doubleDesignatorType doubleDesignator ( identifierList | equalsAssignmentList )
    ;

noDesignatorDeclaration
    : noDesignatorType ( identifierList | equalsAssignmentList )
    ;

bitDeclaration
    : bitType (indexIdentifierList | indexEqualsAssignmentList )
    ;

classicalDeclaration
    : singleDesignatorDeclaration
    | doubleDesignatorDeclaration
    | noDesignatorDeclaration
    | bitDeclaration
    ;

classicalTypeList
    : ( classicalType COMMA )* classicalType
    ;

classicalArgument
    : classicalType association
    ;

classicalArgumentList
    : ( classicalArgument COMMA )* classicalArgument
    ;

/** Aliasing **/
aliasStatement
    : 'let' Identifier EQUALS indexIdentifier SEMICOLON
    ;

/** Register Concatenation and Slicing **/

indexIdentifier
    : Identifier rangeDefinition
    | Identifier ( LBRACKET expressionList RBRACKET )?
    | indexIdentifier '||' indexIdentifier
    ;

indexIdentifierList
    : ( indexIdentifier COMMA )* indexIdentifier
    ;

indexEqualsAssignmentList
    : ( indexIdentifier equalsExpression COMMA)* indexIdentifier equalsExpression
    ;

rangeDefinition
    : LBRACKET expression? COLON expression? ( COLON expression )? RBRACKET
    ;

/*** Gates and Built-in Quantum Instructions ***/

quantumGateDefinition
    : 'gate' quantumGateSignature quantumBlock
    ;

quantumGateSignature
<<<<<<< HEAD
    : quantumGateName ( LPAREN classicalArgumentList? RPAREN )? identifierList
    ;

quantumGateName
    : 'U'
    | 'CX'
    | Identifier
=======
    : ( Identifier | 'CX' | 'U') ( LPAREN identifierList? RPAREN )? identifierList
>>>>>>> a20a746e
    ;

quantumBlock
    : LBRACE ( quantumStatement | quantumLoop )* RBRACE
    ;

// loops containing only quantum statements allowed in gates
quantumLoop
    : loopSignature quantumLoopBlock
    ;

quantumLoopBlock
    : quantumStatement
    | LBRACE quantumStatement* RBRACE
    ;

quantumStatement
    : quantumInstruction SEMICOLON
    | timingStatement
    ;

quantumInstruction
    : quantumGateCall
    | quantumPhase
    | quantumMeasurement
    | quantumReset
    | quantumBarrier
    ;

quantumPhase
    : 'gphase' LPAREN Identifier RPAREN
    ;

quantumReset
    : 'reset' indexIdentifierList
    ;

quantumMeasurement
    : 'measure' indexIdentifierList
    ;

quantumMeasurementAssignment
    : quantumMeasurement ( ARROW indexIdentifierList)?
    | indexIdentifierList EQUALS quantumMeasurement
    ;

quantumBarrier
    : 'barrier' indexIdentifierList
    ;

quantumGateModifier
    : ( 'inv' | 'pow' LPAREN expression RPAREN | 'ctrl' ) '@'
    ;

quantumGateCall
    : quantumGateModifier* quantumGateName ( LPAREN expressionList? RPAREN )? indexIdentifierList
    ;

/*** Classical Instructions ***/

unaryOperator
    : '~' | '!'
    ;

relationalOperator
    : '>'
    | '<'
    | '>='
    | '<='
    | '=='
    | '!='
    ;

logicalOperator
    : '&&'
    | '||'
    ;

expressionStatement
    : expression SEMICOLON
    ;

expression
    // include terminator/unary as base cases to simplify parsing
    : expressionTerminator
    | unaryExpression
    // expression hierarchy
    | xOrExpression
    | expression '|' xOrExpression
    ;

/**  Expression hierarchy for non-terminators. Adapted from ANTLR4 C
  *  grammar: https://github.com/antlr/grammars-v4/blob/master/c/C.g4
  * Order (first to last evaluation):
    Terminator (including Parens),
    Unary Op,
    Multiplicative
    Additive
    Bit Shift
    Bit And
    Exlusive Or (xOr)
    Bit Or
**/
xOrExpression
    : bitAndExpression
    | xOrExpression '^' bitAndExpression
    ;

bitAndExpression
    : bitShiftExpression
    | bitAndExpression '&' bitShiftExpression
    ;

bitShiftExpression
    : additiveExpression
    | bitShiftExpression ( '<<' | '>>' ) additiveExpression
    ;

additiveExpression
    : multiplicativeExpression
    | additiveExpression ( PLUS | MINUS ) multiplicativeExpression
    ;

multiplicativeExpression
    // base case either terminator or unary
    : expressionTerminator
    | unaryExpression
    | multiplicativeExpression ( MUL | DIV | MOD ) ( expressionTerminator | unaryExpression )
    ;

unaryExpression
    : unaryOperator expressionTerminator
    ;

expressionTerminator
    : Constant
    | Integer
    | RealNumber
    | Identifier
    | StringLiteral
    | builtInCall
    | kernelCall
    | subroutineCall
    | timingTerminator
    | MINUS expressionTerminator
    | LPAREN expression RPAREN
    | expressionTerminator LBRACKET expression RBRACKET
    | expressionTerminator incrementor
    ;
/** End expression hierarchy **/

incrementor
    : '++'
    | '--'
    ;

builtInCall
    : ( builtInMath | castOperator ) LPAREN expressionList RPAREN
    ;

builtInMath
    : 'sin' | 'cos' | 'tan' | 'exp' | 'ln' | 'sqrt' | 'rotl' | 'rotr' | 'popcount' | 'lengthof'
    ;

castOperator
    : classicalType
    ;

expressionList
    : ( expression COMMA )* expression
    ;

/** Boolean expression hierarchy **/
booleanExpression
    : membershipTest
    | comparsionExpression
    | booleanExpression logicalOperator comparsionExpression
    ;

comparsionExpression
    : expression  // if (expression)
    | expression relationalOperator expression
    ;
/** End boolean expression hierarchy **/

equalsExpression
    : EQUALS expression
    ;

assignmentOperator
    : EQUALS
    | '+=' | '-=' | '*=' | '/=' | '&=' | '|=' | '~=' | '^=' | '<<=' | '>>='
    ;

equalsAssignmentList
    : ( Identifier equalsExpression COMMA)* Identifier equalsExpression
    ;

membershipTest
    : Identifier 'in' setDeclaration
    ;

setDeclaration
    : LBRACE expressionList RBRACE
    | rangeDefinition
    | Identifier
    ;

programBlock
    : statement | controlDirective
    | LBRACE ( statement | controlDirective )* RBRACE
    ;

branchingStatement
    : 'if' LPAREN booleanExpression RPAREN programBlock ( 'else' programBlock )?
    ;

loopSignature
    : 'for' membershipTest
    | 'while' LPAREN booleanExpression RPAREN
    ;

loopStatement: loopSignature programBlock ;

endStatement
    : 'end' SEMICOLON
    ;

returnStatement
    : 'return' expression? SEMICOLON;

controlDirective
    : ('break' | 'continue') SEMICOLON
    | endStatement
    | returnStatement
    ;

kernelDeclaration
    : 'kernel' Identifier ( LPAREN classicalTypeList? RPAREN )? returnSignature?
    classicalType? SEMICOLON
    ;

// if have kernel w/ out args, is ambiguous; may get matched as identifier
kernelCall
    : Identifier LPAREN expressionList? RPAREN
    ;

/*** Subroutines ***/

subroutineDefinition
    : 'def' Identifier ( LPAREN classicalArgumentList? RPAREN )? quantumArgumentList?
    returnSignature? subroutineBlock
    ;

subroutineBlock
    : LBRACE statement* returnStatement? RBRACE
    ;

// if have subroutine w/ out args, is ambiguous; may get matched as identifier
subroutineCall
    : Identifier ( LPAREN expressionList? RPAREN )? expressionList
    ;

/*** Directives ***/

pragma
    : '#pragma' LBRACE statement* RBRACE  // match any valid openqasm statement
    ;

/*** Circuit Timing ***/

timingType
    : 'length'
    | 'stretch' Integer?
    ;

timingBox
    : 'boxas' Identifier quantumBlock
    | 'boxto' TimingLiteral quantumBlock
    ;

timingTerminator
    : timingIdentifier | 'stretchinf'
    ;

timingIdentifier
    : TimingLiteral
    | 'lengthof' LPAREN ( Identifier | quantumBlock ) RPAREN
    ;

timingInstructionName
    : 'delay'
    | 'rotary'
    ;

timingInstruction
    : timingInstructionName ( LPAREN expressionList? RPAREN )? designator indexIdentifierList
    ;

timingStatement
    : timingInstruction SEMICOLON
    | timingBox
    ;

/*** Pulse Level Descriptions of Gates and Measurement ***/
// TODO: Update when pulse grammar is formalized

calibration
    : calibrationGrammarDeclaration
    | calibrationDefinition
    ;

calibrationGrammarDeclaration
    : 'defcalgrammar' calibrationGrammar SEMICOLON
    ;

calibrationDefinition
    : 'defcal' Identifier
    ( LPAREN calibrationArgumentList? RPAREN )? identifierList
    returnSignature? LBRACE .*? RBRACE  // for now, match anything inside body
    ;

calibrationGrammar
    : '"openpulse"' | StringLiteral  // currently: pulse grammar string can be anything
    ;

calibrationArgumentList
    : classicalArgumentList | expressionList
    ;

/**** Lexer grammar ****/

LBRACKET : '[' ;
RBRACKET : ']' ;

LBRACE : '{' ;
RBRACE : '}' ;

LPAREN : '(' ;
RPAREN : ')' ;

COLON: ':' ;
SEMICOLON : ';' ;

DOT : '.' ;
COMMA : ',' ;

EQUALS : '=' ;
ARROW : '->' ;

PLUS : '+';
MINUS : '-' ;
MUL : '*';
DIV : '/';
MOD : '%';


Constant : ( 'pi' | 'π' | 'tau' | '𝜏' | 'euler' | 'ℇ' );

Whitespace : [ \t]+ -> skip ;
Newline : [\r\n]+ -> skip ;

fragment Digit : [0-9] ;
Integer : Digit+ ;

fragment ValidUnicode : [\p{Lu}\p{Ll}\p{Lt}\p{Lm}\p{Lo}\p{Nl}] ; // valid unicode chars
fragment Letter : [A-Za-z] ;
fragment FirstIdCharacter : '_' | '$' | ValidUnicode | Letter ;
fragment GeneralIdCharacter : FirstIdCharacter | Integer;

Identifier : FirstIdCharacter GeneralIdCharacter* ;

fragment SciNotation : [eE] ;
fragment PlusMinus : PLUS | MINUS ;
fragment Float : Digit+ DOT Digit* ;
RealNumber : Float (SciNotation PlusMinus? Integer )? ;

fragment TimeUnit : 'dt' | 'ns' | 'us' | 'µs' | 'ms' | 's' ;
// represents explicit time value in SI or backend units
TimingLiteral : (Integer | RealNumber ) TimeUnit ;

// allow ``"str"`` and ``'str'``
StringLiteral
    : '"' ~["\r\t\n]+? '"'
    | '\'' ~['\r\t\n]+? '\''
    ;

// skip comments
LineComment : '//' ~[\r\n]* -> skip;
BlockComment : '/*' .*? '*/' -> skip;<|MERGE_RESOLUTION|>--- conflicted
+++ resolved
@@ -194,7 +194,6 @@
     ;
 
 quantumGateSignature
-<<<<<<< HEAD
     : quantumGateName ( LPAREN classicalArgumentList? RPAREN )? identifierList
     ;
 
@@ -202,9 +201,6 @@
     : 'U'
     | 'CX'
     | Identifier
-=======
-    : ( Identifier | 'CX' | 'U') ( LPAREN identifierList? RPAREN )? identifierList
->>>>>>> a20a746e
     ;
 
 quantumBlock
