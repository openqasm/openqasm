--- conflicted
+++ resolved
@@ -8,41 +8,11 @@
   program
     statement
       classicalDeclarationStatement
-<<<<<<< HEAD
-        classicalDeclaration
-          complexDeclaration
-            complex
-            [
-            numericType
-              singleDesignatorType
-                float
-            ]
-            a
-        ;
-    statement
-      classicalDeclarationStatement
-        classicalDeclaration
-          complexDeclaration
-            complex
-            [
-            numericType
-              singleDesignatorType
-                float
-            ]
-            b
-            equalsExpression
-              =
-=======
         scalarType
           complex
           [
           scalarType
-            int
-            designator
-              [
-              expression
-                32
-              ]
+            float
           ]
         a
         ;
@@ -53,12 +23,6 @@
           [
           scalarType
             float
-            designator
-              [
->>>>>>> e7023ad1
-              expression
-                40
-              ]
           ]
         b
         =
@@ -72,57 +36,15 @@
         ;
     statement
       classicalDeclarationStatement
-<<<<<<< HEAD
-        classicalDeclaration
-          complexDeclaration
-            complex
-            [
-            numericType
-              singleDesignatorType
-                float
-                designator
-                  [
-                  expression
-                    expressionTerminator
-                      64
-                  ]
-            ]
-            d
-            equalsExpression
-              =
-              expression
-                logicalAndExpression
-                  bitOrExpression
-                    xOrExpression
-                      bitAndExpression
-                        equalityExpression
-                          comparisonExpression
-                            bitShiftExpression
-                              additiveExpression
-                                additiveExpression
-                                  multiplicativeExpression
-                                    unaryExpression
-                                      powerExpression
-                                        indexExpression
-                                          expressionTerminator
-                                            a
-                                +
-                                multiplicativeExpression
-                                  unaryExpression
-                                    powerExpression
-                                      indexExpression
-                                        expressionTerminator
-                                          3 im
-=======
         scalarType
           complex
           [
           scalarType
-            angle
+            float
             designator
               [
               expression
-                20
+                64
               ]
           ]
         d
@@ -133,8 +55,7 @@
               a
             +
             expression
-              b
->>>>>>> e7023ad1
+              3 im
         ;
     statement
       classicalDeclarationStatement
