from openqasm.ast import (
    AliasStatement,
    AngleType,
    AssignmentOperator,
    BinaryExpression,
    BinaryOperator,
    BitType,
    BooleanLiteral,
    BoolType,
    Box,
    BranchingStatement,
    CalibrationDefinition,
    CalibrationGrammarDeclaration,
    Cast,
    ClassicalArgument,
    ClassicalAssignment,
    ClassicalDeclaration,
    ComplexType,
    Concatenation,
    Constant,
    ConstantName,
    ContinueStatement,
    DelayInstruction,
    DurationOf,
    DurationType,
    EndStatement,
    ExpressionStatement,
    FloatType,
    ForInLoop,
    FunctionCall,
    GateModifierName,
    Identifier,
    Include,
    IndexExpression,
    IntegerLiteral,
    IntType,
    IODeclaration,
<<<<<<< HEAD
    IOIdentifierName,
=======
    IOKeyword,
    NoDesignatorType,
    NoDesignatorTypeName,
>>>>>>> ceed36d7
    OpenNode,
    Program,
    QuantumArgument,
    QuantumGateModifier,
    QuantumMeasurement,
    QuantumPhase,
    QubitDeclaration,
    Qubit,
    QuantumGate,
    QuantumGateDefinition,
    RangeDefinition,
    RealLiteral,
    ReturnStatement,
    Selection,
    Slice,
    StretchType,
    StringLiteral,
    SubroutineDefinition,
    Subscript,
    TimeUnit,
    DurationLiteral,
    UintType,
    UnaryExpression,
    UnaryOperator,
)
from openqasm.parser.antlr.qasm_parser import parse, Span
from openqasm.ast_visitor.ast_visitor import NodeVisitor


class SpanGuard(NodeVisitor):
    """Ensure that we did not forget to set spans when we add new AST nodes"""

    def visit(self, node: OpenNode):
        try:
            assert node.span is not None
            return super().visit(node)
        except Exception as e:
            raise Exception(f"The span of {type(node)} is None.") from e


def test_qubit_declaration():
    p = """
    qubit q;
    qubit[4] a; 
    """.strip()
    program = parse(p)
    assert program == Program(
        statements=[
            QubitDeclaration(qubit=Qubit(name="q"), designator=None),
            QubitDeclaration(
                qubit=Qubit(name="a"),
                designator=IntegerLiteral(4),
            ),
        ]
    )
    SpanGuard().visit(program)
    qubit_declaration = program.statements[0]
    assert qubit_declaration.span == Span(1, 0, 1, 7)
    assert qubit_declaration.qubit.span == Span(1, 6, 1, 6)


def test_bit_declaration():
    p = """
    bit c;
    """.strip()
    program = parse(p)
    assert program == Program(
        statements=[ClassicalDeclaration(BitType(None), Identifier("c"), None)]
    )
    SpanGuard().visit(program)
    classical_declaration = program.statements[0]
    assert classical_declaration.span == Span(1, 0, 1, 5)


def test_qubit_and_bit_declaration():
    p = """
    bit c;
    qubit a; 
    """.strip()
    program = parse(p)
    assert program == Program(
        statements=[
            ClassicalDeclaration(BitType(None), Identifier("c"), None),
            QubitDeclaration(qubit=Qubit(name="a"), designator=None),
        ]
    )
    SpanGuard().visit(program)


def test_complex_declaration():
    p = """
    complex[int[24]] iq;
    """.strip()
    program = parse(p)
    assert program == Program(
        statements=[
            ClassicalDeclaration(
                ComplexType(
                    base_type=IntType(IntegerLiteral(24))
                ),
                Identifier("iq"),
                None,
            ),
        ]
    )
    SpanGuard().visit(program)
    context_declaration = program.statements[0]
    assert context_declaration.span == Span(1, 0, 1, 19)


def test_single_gatecall():
    p = """
    h q;
    """.strip()
    program = parse(p)
    assert program == Program(
        statements=[
            QuantumGate(
                modifiers=[], name=Identifier("h"), arguments=[], qubits=[Identifier(name="q")]
            )
        ]
    )
    SpanGuard().visit(program)
    quantum_gate = program.statements[0]
    assert quantum_gate.span == Span(1, 0, 1, 3)
    assert quantum_gate.qubits[0].span == Span(1, 2, 1, 2)


def test_gate_definition1():
    p = """
gate xy q {
    x q;
    y q;
}
""".strip()
    program = parse(p)
    assert program == Program(
        statements=[
            QuantumGateDefinition(
                Identifier("xy"),
                [],
                [Identifier("q")],
                [
                    QuantumGate(
                        modifiers=[],
                        name=Identifier("x"),
                        arguments=[],
                        qubits=[Identifier(name="q")],
                    ),
                    QuantumGate(
                        modifiers=[],
                        name=Identifier("y"),
                        arguments=[],
                        qubits=[Identifier(name="q")],
                    ),
                ],
            )
        ],
    )
    SpanGuard().visit(program)
    gate_declaration = program.statements[0]
    assert gate_declaration.span == Span(1, 0, 4, 0)
    assert gate_declaration.qubits[0].span == Span(1, 8, 1, 8)


def test_gate_definition2():
    p = """
gate majority a, b, c {
     cx c, b;
     cx c, a;
     ccx a, b, c;
}""".strip()
    program = parse(p)
    assert program == Program(
        statements=[
            QuantumGateDefinition(
                name=Identifier("majority"),
                arguments=[],
                qubits=[
                    Identifier(name="a"),
                    Identifier(name="b"),
                    Identifier(name="c"),
                ],
                body=[
                    QuantumGate(
                        modifiers=[],
                        name=Identifier("cx"),
                        arguments=[],
                        qubits=[Identifier(name="c"), Identifier(name="b")],
                    ),
                    QuantumGate(
                        modifiers=[],
                        name=Identifier("cx"),
                        arguments=[],
                        qubits=[Identifier(name="c"), Identifier(name="a")],
                    ),
                    QuantumGate(
                        modifiers=[],
                        name=Identifier("ccx"),
                        arguments=[],
                        qubits=[
                            Identifier(name="a"),
                            Identifier(name="b"),
                            Identifier(name="c"),
                        ],
                    ),
                ],
            )
        ],
    )
    SpanGuard().visit(program)
    gate_declaration = program.statements[0]
    assert gate_declaration.span == Span(1, 0, 5, 0)
    assert gate_declaration.qubits[0].span == Span(1, 14, 1, 14)


def test_gate_definition3():
    p = """
gate rz(λ) a { gphase(-λ/2); U(0, 0, λ) a; }
    """.strip()
    program = parse(p)
    assert program == Program(
        statements=[
            QuantumGateDefinition(
                name=Identifier("rz"),
                arguments=[Identifier(name="λ")],
                qubits=[Identifier(name="a")],
                body=[
                    QuantumPhase(
                        quantum_gate_modifiers=[],
                        argument=BinaryExpression(
                            op=BinaryOperator["/"],
                            lhs=UnaryExpression(
                                op=UnaryOperator["-"], expression=Identifier(name="λ")
                            ),
                            rhs=IntegerLiteral(value=2),
                        ),
                        qubits=[],
                    ),
                    QuantumGate(
                        modifiers=[],
                        name=Identifier("U"),
                        arguments=[
                            IntegerLiteral(value=0),
                            IntegerLiteral(value=0),
                            Identifier(name="λ"),
                        ],
                        qubits=[Identifier(name="a")],
                    ),
                ],
            )
        ]
    )
    SpanGuard().visit(program)
    gate_declaration = program.statements[0]
    assert gate_declaration.span == Span(1, 0, 1, 43)
    assert gate_declaration.arguments[0].span == Span(1, 8, 1, 8)
    assert gate_declaration.qubits[0].span == Span(1, 11, 1, 11)


def test_gate_calls():
    p = """
    qubit q;
    qubit r;
    h q;
    cx q, r;
    inv @ h q;
    """.strip()
    # TODO Add "ctrl @ pow(power) @ phase(theta) q, r;" after we complete expressions
    program = parse(p)
    assert program == Program(
        statements=[
            QubitDeclaration(qubit=Qubit(name="q"), designator=None),
            QubitDeclaration(qubit=Qubit(name="r"), designator=None),
            QuantumGate(
                modifiers=[], name=Identifier("h"), arguments=[], qubits=[Identifier(name="q")]
            ),
            QuantumGate(
                modifiers=[],
                name=Identifier("cx"),
                arguments=[],
                qubits=[Identifier(name="q"), Identifier(name="r")],
            ),
            QuantumGate(
                modifiers=[QuantumGateModifier(modifier=GateModifierName["inv"], argument=None)],
                name=Identifier("h"),
                arguments=[],
                qubits=[Identifier(name="q")],
            ),
        ],
    )
    SpanGuard().visit(program)


def test_gate_defs():
    p = """
    gate xyz q {
        x q;
        y q;
        z q;
    }
    """.strip()

    program = parse(p)
    assert program == Program(
        statements=[
            QuantumGateDefinition(
                name=Identifier("xyz"),
                arguments=[],
                qubits=[Identifier(name="q")],
                body=[
                    QuantumGate(
                        modifiers=[],
                        name=Identifier("x"),
                        arguments=[],
                        qubits=[Identifier(name="q")],
                    ),
                    QuantumGate(
                        modifiers=[],
                        name=Identifier("y"),
                        arguments=[],
                        qubits=[Identifier(name="q")],
                    ),
                    QuantumGate(
                        modifiers=[],
                        name=Identifier("z"),
                        arguments=[],
                        qubits=[Identifier(name="q")],
                    ),
                ],
            )
        ],
    )
    SpanGuard().visit(program)


def test_alias_statement():
    p = """
    let a = b;
    """.strip()
    program = parse(p)
    assert program == Program(
        statements=[AliasStatement(target=Identifier(name="a"), value=Identifier(name="b"))]
    )
    SpanGuard().visit(program)
    alias_statement = program.statements[0]
    assert alias_statement.span == Span(1, 0, 1, 9)
    assert alias_statement.target.span == Span(1, 4, 1, 4)
    assert alias_statement.value.span == Span(1, 8, 1, 8)


def test_primary_expression():
    p = """
    π;
    pi;
    5;
    2.0;
    true;
    false;
    a;
    "openqasm";
    sin(0.0);
    foo(x);
    1.1ns;
    0.3µs;
    1E-4us;
    (x);
    q[1];
    int[1](x);
    bool(x);
    """.strip()

    program = parse(p)
    assert program == Program(
        statements=[
            ExpressionStatement(expression=Constant(name=ConstantName.pi)),
            ExpressionStatement(expression=Constant(name=ConstantName.pi)),
            ExpressionStatement(expression=IntegerLiteral(5)),
            ExpressionStatement(expression=RealLiteral(2.0)),
            ExpressionStatement(expression=BooleanLiteral(True)),
            ExpressionStatement(expression=BooleanLiteral(False)),
            ExpressionStatement(expression=Identifier("a")),
            ExpressionStatement(expression=StringLiteral("openqasm")),
            ExpressionStatement(expression=FunctionCall(Identifier("sin"), [RealLiteral(0.0)])),
            ExpressionStatement(expression=FunctionCall(Identifier("foo"), [Identifier("x")])),
            ExpressionStatement(expression=DurationLiteral(1.1, TimeUnit.ns)),
            ExpressionStatement(expression=DurationLiteral(0.3, TimeUnit.us)),
            ExpressionStatement(expression=DurationLiteral(1e-4, TimeUnit.us)),
            ExpressionStatement(expression=Identifier("x")),
            ExpressionStatement(expression=IndexExpression(Identifier("q"), IntegerLiteral(1))),
            ExpressionStatement(
                expression=Cast(
                    IntType(designator=IntegerLiteral(1)),
                    [Identifier("x")],
                )
            ),
            ExpressionStatement(
                expression=Cast(
                    BoolType(),
                    [Identifier("x")],
                )
            ),
        ]
    )


def test_unary_expression():
    p = """
    ~b;
    !b;
    -i;
    """.strip()

    program = parse(p)
    assert program == Program(
        statements=[
            ExpressionStatement(
                expression=UnaryExpression(
                    op=UnaryOperator["~"],
                    expression=Identifier(name="b"),
                )
            ),
            ExpressionStatement(
                expression=UnaryExpression(
                    op=UnaryOperator["!"],
                    expression=Identifier(name="b"),
                )
            ),
            ExpressionStatement(
                expression=UnaryExpression(
                    op=UnaryOperator["-"],
                    expression=Identifier(name="i"),
                )
            ),
        ]
    )


def test_binary_expression():
    p = """
    b1 || b2;
    b1 && b2;
    b1 | b2;
    b1 ^ b2;
    b1 & b2;
    b1 != b2;
    i1 >= i2;
    i1 << i2;
    i1 - i2;
    i1 / i2;
    """.strip()

    program = parse(p)
    assert program == Program(
        statements=[
            ExpressionStatement(
                expression=BinaryExpression(
                    op=BinaryOperator["||"],
                    lhs=Identifier(name="b1"),
                    rhs=Identifier(name="b2"),
                )
            ),
            ExpressionStatement(
                expression=BinaryExpression(
                    op=BinaryOperator["&&"],
                    lhs=Identifier(name="b1"),
                    rhs=Identifier(name="b2"),
                )
            ),
            ExpressionStatement(
                expression=BinaryExpression(
                    op=BinaryOperator["|"],
                    lhs=Identifier(name="b1"),
                    rhs=Identifier(name="b2"),
                )
            ),
            ExpressionStatement(
                expression=BinaryExpression(
                    op=BinaryOperator["^"],
                    lhs=Identifier(name="b1"),
                    rhs=Identifier(name="b2"),
                )
            ),
            ExpressionStatement(
                expression=BinaryExpression(
                    op=BinaryOperator["&"],
                    lhs=Identifier(name="b1"),
                    rhs=Identifier(name="b2"),
                )
            ),
            ExpressionStatement(
                expression=BinaryExpression(
                    op=BinaryOperator["!="],
                    lhs=Identifier(name="b1"),
                    rhs=Identifier(name="b2"),
                )
            ),
            ExpressionStatement(
                expression=BinaryExpression(
                    op=BinaryOperator[">="],
                    lhs=Identifier(name="i1"),
                    rhs=Identifier(name="i2"),
                )
            ),
            ExpressionStatement(
                expression=BinaryExpression(
                    op=BinaryOperator["<<"],
                    lhs=Identifier(name="i1"),
                    rhs=Identifier(name="i2"),
                )
            ),
            ExpressionStatement(
                expression=BinaryExpression(
                    op=BinaryOperator["-"],
                    lhs=Identifier(name="i1"),
                    rhs=Identifier(name="i2"),
                )
            ),
            ExpressionStatement(
                expression=BinaryExpression(
                    op=BinaryOperator["/"],
                    lhs=Identifier(name="i1"),
                    rhs=Identifier(name="i2"),
                )
            ),
        ]
    )


def test_binary_expression_precedence():
    p = """
    b1 || b2 && b3;
    b1 | b2 ^ b3;
    b1 != b2 + b3;
    i1 >= i2 + i3;
    i1 - i2 << i3;
    i1 - i2 / i3;
    """.strip()

    program = parse(p)
    assert program == Program(
        statements=[
            ExpressionStatement(
                expression=BinaryExpression(
                    op=BinaryOperator["||"],
                    lhs=Identifier(name="b1"),
                    rhs=BinaryExpression(
                        op=BinaryOperator["&&"],
                        lhs=Identifier(name="b2"),
                        rhs=Identifier(name="b3"),
                    ),
                )
            ),
            ExpressionStatement(
                expression=BinaryExpression(
                    op=BinaryOperator["|"],
                    lhs=Identifier(name="b1"),
                    rhs=BinaryExpression(
                        op=BinaryOperator["^"],
                        lhs=Identifier(name="b2"),
                        rhs=Identifier(name="b3"),
                    ),
                )
            ),
            ExpressionStatement(
                expression=BinaryExpression(
                    op=BinaryOperator["!="],
                    lhs=Identifier(name="b1"),
                    rhs=BinaryExpression(
                        op=BinaryOperator["+"],
                        lhs=Identifier(name="b2"),
                        rhs=Identifier(name="b3"),
                    ),
                )
            ),
            ExpressionStatement(
                expression=BinaryExpression(
                    op=BinaryOperator[">="],
                    lhs=Identifier(name="i1"),
                    rhs=BinaryExpression(
                        op=BinaryOperator["+"],
                        lhs=Identifier(name="i2"),
                        rhs=Identifier(name="i3"),
                    ),
                )
            ),
            ExpressionStatement(
                expression=BinaryExpression(
                    op=BinaryOperator["<<"],
                    lhs=BinaryExpression(
                        op=BinaryOperator["-"],
                        lhs=Identifier(name="i1"),
                        rhs=Identifier(name="i2"),
                    ),
                    rhs=Identifier(name="i3"),
                )
            ),
            ExpressionStatement(
                expression=BinaryExpression(
                    op=BinaryOperator["-"],
                    lhs=Identifier(name="i1"),
                    rhs=BinaryExpression(
                        op=BinaryOperator["/"],
                        lhs=Identifier(name="i2"),
                        rhs=Identifier(name="i3"),
                    ),
                )
            ),
        ]
    )


def test_subscript():
    p = """
    let a = b[10];
    """.strip()
    program = parse(p)
    assert program == Program(
        statements=[
            AliasStatement(
                target=Identifier(name="a"),
                value=Subscript(name="b", index=IntegerLiteral(value=10)),
            )
        ]
    )
    SpanGuard().visit(program)
    subscript = program.statements[0]
    assert subscript.span == Span(1, 0, 1, 13)
    assert subscript.target.span == Span(1, 4, 1, 4)
    assert subscript.value.span == Span(1, 8, 1, 12)


def test_selection():
    p = """
    let a = b[1, 2];
    """.strip()
    program = parse(p)
    assert program == Program(
        statements=[
            AliasStatement(
                target=Identifier(name="a"),
                value=Selection(
                    name="b", indices=[IntegerLiteral(value=1), IntegerLiteral(value=2)]
                ),
            )
        ]
    )
    SpanGuard().visit(program)
    selection = program.statements[0]
    assert selection.span == Span(1, 0, 1, 15)
    assert selection.target.span == Span(1, 4, 1, 4)
    assert selection.value.span == Span(1, 8, 1, 14)


def test_slice():
    p = """
    let a = b[1:1:10];
    let c = d[1:10];
    """.strip()
    program = parse(p)
    assert program == Program(
        statements=[
            AliasStatement(
                target=Identifier(name="a"),
                value=Slice(
                    name="b",
                    range=RangeDefinition(
                        start=IntegerLiteral(value=1),
                        end=IntegerLiteral(value=10),
                        step=IntegerLiteral(value=1),
                    ),
                ),
            ),
            AliasStatement(
                target=Identifier(name="c"),
                value=Slice(
                    name="d",
                    range=RangeDefinition(
                        start=IntegerLiteral(value=1),
                        end=IntegerLiteral(value=10),
                        step=None,
                    ),
                ),
            ),
        ]
    )
    SpanGuard().visit(program)
    slice_ = program.statements[0]
    assert slice_.span == Span(1, 0, 1, 17)
    assert slice_.target.span == Span(1, 4, 1, 4)
    assert slice_.value.span == Span(1, 8, 1, 16)


def test_concatenation():
    p = """
    let a = b[1:1:10] || c;
    """.strip()
    program = parse(p)
    assert program == Program(
        statements=[
            AliasStatement(
                target=Identifier(name="a"),
                value=Concatenation(
                    lhs=Slice(
                        name="b",
                        range=RangeDefinition(
                            start=IntegerLiteral(value=1),
                            end=IntegerLiteral(value=10),
                            step=IntegerLiteral(value=1),
                        ),
                    ),
                    rhs=Identifier(name="c"),
                ),
            )
        ]
    )
    SpanGuard().visit(program)
    slice_ = program.statements[0]
    assert slice_.span == Span(1, 0, 1, 22)
    assert slice_.target.span == Span(1, 4, 1, 4)
    assert slice_.value.span == Span(1, 8, 1, 21)


def test_calibration_grammar_declaration():
    p = """
    defcalgrammar "openpulse";
    """.strip()
    program = parse(p)
    assert program == Program(statements=[CalibrationGrammarDeclaration("openpulse")])
    SpanGuard().visit(program)


def test_calibration_definition():
    p = """
    defcal rz(angle[20] theta) $q -> bit { return shift_phase drive($q), -theta; }
    """.strip()
    program = parse(p)
    assert program == Program(
        statements=[
            CalibrationDefinition(
                name=Identifier("rz"),
                arguments=[
                    ClassicalArgument(
                        type=AngleType(designator=IntegerLiteral(20)),
                        name=Identifier("theta"),
                    )
                ],
                qubits=[Qubit("$q")],
                return_type=BitType(None),
                body="return shift_phase drive ( $q ) , - theta ;",
            )
        ]
    )
    SpanGuard().visit(program)


def test_subroutine_definition():
    p = """
    def ymeasure(qubit q) -> bit {
        s q;
        h q;
        return measure q;
    }
    """.strip()
    program = parse(p)
    assert program == Program(
        statements=[
            SubroutineDefinition(
                name=Identifier("ymeasure"),
                arguments=[QuantumArgument(qubit=Qubit("q"), designator=None)],
                return_type=BitType(None),
                body=[
                    QuantumGate(
                        modifiers=[],
                        name=Identifier("s"),
                        arguments=[],
                        qubits=[Identifier(name="q")],
                    ),
                    QuantumGate(
                        modifiers=[],
                        name=Identifier("h"),
                        arguments=[],
                        qubits=[Identifier(name="q")],
                    ),
                    ReturnStatement(expression=QuantumMeasurement(qubit=Identifier(name="q"))),
                ],
            )
        ]
    )
    SpanGuard().visit(program)


def test_branch_statement():
    p = """
    if(temp == 1) { ry(pi / 2) q; } else continue;
    """.strip()
    program = parse(p)
    assert program == Program(
        statements=[
            BranchingStatement(
                condition=BinaryExpression(
                    op=BinaryOperator["=="],
                    lhs=Identifier("temp"),
                    rhs=IntegerLiteral(1),
                ),
                if_block=[
                    QuantumGate(
                        modifiers=[],
                        name=Identifier("ry"),
                        arguments=[
                            BinaryExpression(
                                op=BinaryOperator["/"],
                                lhs=Constant(ConstantName.pi),
                                rhs=IntegerLiteral(2),
                            )
                        ],
                        qubits=[Identifier("q")],
                    ),
                ],
                else_block=[ContinueStatement()],
            )
        ]
    )
    SpanGuard().visit(program)


def test_for_in_loop():
    p = """
    for i in [0: 2] { majority a[i], b[i + 1], a[i + 1]; }
    """.strip()
    program = parse(p)
    assert program == Program(
        statements=[
            ForInLoop(
                loop_variable=Identifier("i"),
                set_declaration=RangeDefinition(
                    start=IntegerLiteral(0), end=IntegerLiteral(2), step=None
                ),
                block=[
                    QuantumGate(
                        modifiers=[],
                        name=Identifier("majority"),
                        arguments=[],
                        qubits=[
                            Subscript(name="a", index=Identifier("i")),
                            Subscript(
                                name="b",
                                index=BinaryExpression(
                                    op=BinaryOperator["+"],
                                    lhs=Identifier("i"),
                                    rhs=IntegerLiteral(1),
                                ),
                            ),
                            Subscript(
                                name="a",
                                index=BinaryExpression(
                                    op=BinaryOperator["+"],
                                    lhs=Identifier("i"),
                                    rhs=IntegerLiteral(1),
                                ),
                            ),
                        ],
                    ),
                ],
            )
        ]
    )
    SpanGuard().visit(program)


def test_delay_instruction():
    p = """
    delay[start_stretch] $0;
    """.strip()
    program = parse(p)
    assert program == Program(
        statements=[
            DelayInstruction(
                arguments=[],
                duration=Identifier("start_stretch"),
                qubits=[Identifier("$0")],
            )
        ]
    )
    SpanGuard().visit(program)


def test_no_designator_type():
    p = """
    duration a;
    stretch b;
    """.strip()
    program = parse(p)
    assert program == Program(
        statements=[
            ClassicalDeclaration(
                DurationType(),
                Identifier("a"),
                None,
            ),
            ClassicalDeclaration(
                StretchType(), Identifier("b"), None
            ),
        ]
    )
    SpanGuard().visit(program)


def test_box():
    p = """
    box [maxdur] {
        delay[start_stretch] $0;
        x $0;
    }
    """.strip()
    program = parse(p)
    assert program == Program(
        statements=[
            Box(
                duration=Identifier("maxdur"),
                body=[
                    DelayInstruction(
                        arguments=[],
                        duration=Identifier("start_stretch"),
                        qubits=[Identifier("$0")],
                    ),
                    QuantumGate(
                        modifiers=[], name=Identifier("x"), arguments=[], qubits=[Identifier("$0")]
                    ),
                ],
            )
        ]
    )
    SpanGuard().visit(program)


def test_quantumloop():
    p = """
    box [maxdur] {
        delay[start_stretch] $0;
        for i in [1:2]{
            h $0;
            cx $0, $1;
        }
        x $0;
    }
    """.strip()
    program = parse(p)
    print(parse(p))
    assert program == Program(
        statements=[
            Box(
                duration=Identifier("maxdur"),
                body=[
                    DelayInstruction(
                        arguments=[],
                        duration=Identifier("start_stretch"),
                        qubits=[Identifier("$0")],
                    ),
                    ForInLoop(
                        loop_variable=Identifier(name="i"),
                        set_declaration=RangeDefinition(
                            start=IntegerLiteral(value=1),
                            end=IntegerLiteral(value=2),
                            step=None,
                        ),
                        block=[
                            QuantumGate(
                                modifiers=[],
                                name=Identifier("h"),
                                arguments=[],
                                qubits=[Identifier(name="$0")],
                            ),
                            QuantumGate(
                                modifiers=[],
                                name=Identifier("cx"),
                                arguments=[],
                                qubits=[Identifier(name="$0"), Identifier(name="$1")],
                            ),
                        ],
                    ),
                    QuantumGate(
                        modifiers=[], name=Identifier("x"), arguments=[], qubits=[Identifier("$0")]
                    ),
                ],
            )
        ]
    )
    SpanGuard().visit(program)


def test_durationof():
    p = """
    durationof({x $0;})
    """.strip()
    program = parse(p)
    assert program == Program(
        statements=[
            ExpressionStatement(
                expression=DurationOf(
                    target=[
                        QuantumGate(
                            modifiers=[],
                            name=Identifier("x"),
                            arguments=[],
                            qubits=[Identifier("$0")],
                        ),
                    ]
                )
            )
        ]
    )
    SpanGuard().visit(program)


def test_classical_assignment():
    p = """
    a[0] = 1;
    """.strip()
    program = parse(p)
    assert program == Program(
        statements=[
            ClassicalAssignment(
                lvalue=Subscript(name="a", index=IntegerLiteral(value=0)),
                op=AssignmentOperator["="],
                rvalue=IntegerLiteral(1),
            )
        ]
    )
    SpanGuard().visit(program)


def test_header():
    p = """
    OPENQASM 3.1;
    include "qelib1.inc";
    input angle[16] variable1;
    output angle[16] variable2;
    """.strip()
    program = parse(p)
    expected = "3.1"
    assert program.version == expected
    assert program.includes == [Include("qelib1.inc")]
    assert program.io_variables == [
        IODeclaration(
<<<<<<< HEAD
            io_identifier=IOIdentifierName["input"],
            type=AngleType(designator=IntegerLiteral(value=16)),
=======
            io_identifier=IOKeyword["input"],
            type=SingleDesignatorType(
                type=SingleDesignatorTypeName["angle"],
                designator=IntegerLiteral(value=16),
            ),
>>>>>>> ceed36d7
            identifier=Identifier(name="variable1"),
            init_expression=None,
        ),
        IODeclaration(
<<<<<<< HEAD
            io_identifier=IOIdentifierName["output"],
            type=AngleType(designator=IntegerLiteral(value=16)),
=======
            io_identifier=IOKeyword["output"],
            type=SingleDesignatorType(
                type=SingleDesignatorTypeName["angle"],
                designator=IntegerLiteral(value=16),
            ),
>>>>>>> ceed36d7
            identifier=Identifier(name="variable2"),
            init_expression=None,
        ),
    ]


def test_end_statement():
    p = """
    end;
    """.strip()
    program = parse(p)
    assert program == Program(statements=[EndStatement()])
    SpanGuard().visit(program)<|MERGE_RESOLUTION|>--- conflicted
+++ resolved
@@ -35,13 +35,7 @@
     IntegerLiteral,
     IntType,
     IODeclaration,
-<<<<<<< HEAD
-    IOIdentifierName,
-=======
     IOKeyword,
-    NoDesignatorType,
-    NoDesignatorTypeName,
->>>>>>> ceed36d7
     OpenNode,
     Program,
     QuantumArgument,
@@ -1087,30 +1081,20 @@
     assert program.includes == [Include("qelib1.inc")]
     assert program.io_variables == [
         IODeclaration(
-<<<<<<< HEAD
-            io_identifier=IOIdentifierName["input"],
-            type=AngleType(designator=IntegerLiteral(value=16)),
-=======
             io_identifier=IOKeyword["input"],
             type=SingleDesignatorType(
                 type=SingleDesignatorTypeName["angle"],
                 designator=IntegerLiteral(value=16),
             ),
->>>>>>> ceed36d7
             identifier=Identifier(name="variable1"),
             init_expression=None,
         ),
         IODeclaration(
-<<<<<<< HEAD
-            io_identifier=IOIdentifierName["output"],
-            type=AngleType(designator=IntegerLiteral(value=16)),
-=======
             io_identifier=IOKeyword["output"],
             type=SingleDesignatorType(
                 type=SingleDesignatorTypeName["angle"],
                 designator=IntegerLiteral(value=16),
             ),
->>>>>>> ceed36d7
             identifier=Identifier(name="variable2"),
             init_expression=None,
         ),
