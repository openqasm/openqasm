--- conflicted
+++ resolved
@@ -129,7 +129,6 @@
     SpanGuard().visit(program)
 
 
-<<<<<<< HEAD
 def test_integer_declaration():
     p = """
     uint[16] a = 100;
@@ -181,7 +180,10 @@
             ClassicalDeclaration(float64, a, FloatLiteral(0.0125)),
             ClassicalDeclaration(float64, a, FloatLiteral(125.125e125)),
         ]
-=======
+    )
+    SpanGuard().visit(program)
+
+
 def test_simple_type_declarations():
     p = """
     int[32] a;
@@ -219,7 +221,6 @@
             ),
             ClassicalDeclaration(type=AngleType(size=None), identifier=a, init_expression=None),
         ],
->>>>>>> ae303029
     )
     SpanGuard().visit(program)
 
