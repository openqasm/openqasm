--- conflicted
+++ resolved
@@ -1,10 +1,5 @@
-<<<<<<< HEAD
-import pytest
-import antlr4.error
-=======
 import dataclasses
 import pytest
->>>>>>> e7023ad1
 
 from openqasm3.ast import (
     AccessControl,
@@ -1174,11 +1169,7 @@
 
 def test_for_in_loop():
     p = """
-<<<<<<< HEAD
-    for uint[8] i in [0: 2] { majority a[i], b[i + 1], a[i + 1]; }
-=======
-    for i in [0: 2] { majority a[i], b[i + 1], a[i + 1]; continue; }
->>>>>>> e7023ad1
+    for uint[8] i in [0: 2] { majority a[i], b[i + 1], a[i + 1]; continue; }
     """.strip()
     program = parse(p)
     assert _remove_spans(program) == Program(
@@ -1307,12 +1298,7 @@
     }
     """.strip()
     program = parse(p)
-<<<<<<< HEAD
-    assert program == Program(
-=======
-    print(parse(p))
-    assert _remove_spans(program) == Program(
->>>>>>> e7023ad1
+    assert _remove_spans(program) == Program(
         statements=[
             Box(
                 duration=Identifier("maxdur"),
@@ -1457,12 +1443,11 @@
 
 
 class TestFailurePaths:
-<<<<<<< HEAD
     def test_missing_for_loop_type(self):
         p = "for a in b {};"  # No type of for-loop variable.
-        with pytest.raises(antlr4.error.Errors.ParseCancellationException):
+        with pytest.raises(QASM3ParsingError):
             parse(p)
-=======
+
     @pytest.mark.parametrize("keyword", ("continue", "break"))
     def test_control_flow_outside_loop(self, keyword):
         message = f"'{keyword}' statement outside loop"
@@ -1516,7 +1501,7 @@
     )
     def test_global_statement_in_nonglobal_context(self, statement, message):
         with pytest.raises(QASM3ParsingError, match=message):
-            parse(f"for i in [0:4] {{ {statement} }}")
+            parse(f"for uint[8] i in [0:4] {{ {statement} }}")
         with pytest.raises(QASM3ParsingError, match=message):
             parse(f"while (true) {{ {statement} }}")
         with pytest.raises(QASM3ParsingError, match=message):
@@ -1571,5 +1556,4 @@
     def test_array_with_bad_scalar_type(self, scalar):
         message = "invalid scalar type for array"
         with pytest.raises(QASM3ParsingError, match=message):
-            parse(f"array[{scalar}, 4] arr;")
->>>>>>> e7023ad1
+            parse(f"array[{scalar}, 4] arr;")