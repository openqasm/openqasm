--- conflicted
+++ resolved
@@ -410,7 +410,20 @@
   year={2020}
 }
 
-<<<<<<< HEAD
+@article{peruzzo2014variational,
+   title={A variational eigenvalue solver on a photonic quantum processor},
+   volume={5},
+   ISSN={2041-1723},
+   url={http://dx.doi.org/10.1038/ncomms5213},
+   DOI={10.1038/ncomms5213},
+   number={1},
+   journal={Nature Communications},
+   publisher={Springer Science and Business Media LLC},
+   author={Peruzzo, Alberto and McClean, Jarrod and Shadbolt, Peter and Yung, Man-Hong and Zhou, Xiao-Qi and Love, Peter J. and Aspuru-Guzik, Alán and O’Brien, Jeremy L.},
+   year={2014},
+   month={Jul}
+}
+
 @article{levine2019,
     author = {H.~Levine and A.~Keesling and G.~Semeghini and A.~Omran and T.T.~Wang and S.~Ebadi and H.~Bernien and M.~Greiner and V.~Vuleti{\'{c}} and H.~Pichler and M.D.~Lukin},
     title = {Parallel Implementation of High-Fidelity Multiqubit Gates with Neutral Atoms},
@@ -502,20 +515,4 @@
   copyright = {Apache-2.0},
   howpublished = {quil-lang},
   keywords = {forest,quantum-computing,quantum-programming,quil}
-}
-
-=======
-@article{peruzzo2014variational,
-   title={A variational eigenvalue solver on a photonic quantum processor},
-   volume={5},
-   ISSN={2041-1723},
-   url={http://dx.doi.org/10.1038/ncomms5213},
-   DOI={10.1038/ncomms5213},
-   number={1},
-   journal={Nature Communications},
-   publisher={Springer Science and Business Media LLC},
-   author={Peruzzo, Alberto and McClean, Jarrod and Shadbolt, Peter and Yung, Man-Hong and Zhou, Xiao-Qi and Love, Peter J. and Aspuru-Guzik, Alán and O’Brien, Jeremy L.},
-   year={2014},
-   month={Jul}
-}
->>>>>>> 73780fa9
+}